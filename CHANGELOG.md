# Changelog
All notable changes to this project will be documented in this file.

The format is based on [Keep a Changelog](http://keepachangelog.com/en/1.0.0/)
and this project adheres to [Semantic
Versioning](http://semver.org/spec/v2.0.0.html).

## Unreleased

### Added
- Added the secrets provider interface and secrets provider manager to be used
by commerical secrets providers. Implemented for checks, mutators, and handlers.
- Added the `secrets` field to checks, mutators, and handlers.

### Fixed
- Fixed a memory leak in the entity cache.
- [Web] Labels with links can now be followed.
- [Web] Fixed a inconsistent crash that occurred in Firefox browsers.
- [Web] Fixed bug where event history was duplicated in the event timeline
chart.
- Fixed a bug where `sensuctl entity delete` was not returning an error
when attempting to delete a non-existent entity.

## [5.16.1] - 2019-12-18

### Fixed
- Initialize the sensu_go_events_processed counter with the `success` label so
it's always displayed.
- Fixed a performance regression that was introduced in 5.15.0, which would
cause the API to timeout past 20k agent sessions.

## [5.16.0] - 2019-12-11

### Added
- Display the JWT expiration Unix timestamp in `sensuctl config view`.
- Added the 'sensu-backend init' subcommand.
- Added a new flag, --etcd-client-urls, which should be used with sensu-backend
when it is not operating as an etcd member. The flag is also used by the new
sensu-backend init tool.
- Added the cluster's distribution to Tessen data.
- Added a new field, ClusterIDHex, to the ClusterHealth datatype.
- Added the `--etcd-discovery` and `--etcd-discovery-srv` flags to
`sensu-backend`. These are used to take advantage of the embedded etcd's
auto-discovery features.
- Added `--keepalive-critical-timeout` to define the time after which a
critical keepalive event should be created for an agent.
- Added `--keepalive-warning-timeout` which is an alias of `--keepalive-timeout`
for backwards compatibility.

### Fixed
- Add a timeout to etcd requests when retrieving the nodes health.
- Show the correct default value for the format flag in `sensuctl dump` help
usage.
- Installing sensuctl commands via Bonsai will now check for correct labels
before checking if the asset has 1 or more builds.
- Listing assets with no results returns an empty array.
- Fixed a panic that could occur when creating resources in a namespace that
does not exist.
- [Web] Links to documentation now point to the version of the product being run
instead of the latest; helpful when running an older version of Sensu.
- Fixed issue where keepalive events and events created through the agent's
socket interface could be missing a namespace.
- Fixed an issue where 'sensuctl cluster health' would hang indefinitely.
- Fixed several issues around the metadata of resources encoded using the
wrapped-json format, where the metadata would go missing when listing
resources or prevent resources from being created.

### Changed
- The backend will no longer automatically be seeded with a default admin
username and password. Users will need to run 'sensu-backend init' on every
new installation.
- Several deprecated flags were removed from sensu-backend.
- [Web] Changes to navigation. The app bar has been replaced by an omnipresent
drawer increasing the available space for content. Additionally, each page now
includes breadcrumbs.
- [Web] Switching namespaces is easier than ever, with the new and improved
switcher. The new component can be accessed from the drawer or with the shortcut
ctrl+k. For those with many namespaces the switcher now includes fuzzy search
and improved keyboard navigation.
- 'sensuctl cluster health' will now use a 3s timeout when gathering cluster
health information.
- 'sensuctl cluster health' now collects cluster health information concurrently.

## [5.15.0] - 2019-11-18

### Fixed
- Added better error logging for mutator execution.
- Fixed the order of flap detection weighting for checks.
- The pprof server now only binds to localhost.

### Added
- Added the `APIKey` resource and HTTP API support for POST, GET, and DELETE.
- Added sensuctl commands to manage the `APIKey` resource.
- Added support for api keys to be used in api authentication.
<<<<<<< HEAD
- Added support for sensu-backend service environment variables
- Added `flapping` field to check history, along with `is_flapping_start` and
  `is_flapping_end` event properties for use by filters.
=======
- Added support for sensu-backend service environment variables.
- Added support for timezones in check cron strings.
- Added support for extending sensuctl support with commands.

### Changed
- Moved `corev2.BonsaiAsset` to `bonsai.Asset` and moved
`corev2.OutdatedBonsaiAsset` to `bonsai.OutdatedAsset` along with subsequent
bonsai package refactors.
- Colons and periods are now allowed to be used in all resource names, with
the exception of users.

## [5.14.2] - 2019-11-04
>>>>>>> 26ccbe28

### Changed
- Upgraded etcd to 3.3.17
- Listing namespaces is now done implicitly based on access to resources within
a namespace. Users will no longer be able to list all namespaces by default, in
new installations. Existing installations will function as before. Operators can
change to the new behaviour, by modifying the system:user role.

### Fixed
- As a result of upgrading etcd, TLS etcd clients that lose their connection will
successfully reconnect when using --no-embed-etcd.
- Check TTL switches are now correctly buried when associated events and entities
are deleted.
- Keepalive switches are now correctly buried when the keepalive event is deleted.
- Sensu now uses far fewer leases for keepalives and check TTLs, resulting in a
stability improvement for most deployments.
- Fixed a minor UX issue in interactive filter commands in sensuctl.
<<<<<<< HEAD
- Fixed bug where flapping would incorrectly end when `total_state_change` was below
  `high_flap_threshold` instead of below `low_flap_threshold`.
=======
- Silences now successfully apply to proxy entities where the check doesn't contain
  the same subscriptions as the entity (#3356)
>>>>>>> 26ccbe28

## [5.14.1] - 2019-10-16

### Added
- Added prometheus gauges for check schedulers.

### Fixed
- Opening an already open Bolt database should not cause sensu-agent to hang
indefinitely.
- [CLI] Dump multiple types as YAML to a file would print separator STDOUT
instead of specified file
- Fixed a bug where Sensu would crash with a panic due to a send on a closed channel.

## [5.14.0] - 2019-10-08

### Added
- [Web] Added an additional option to the error dialog allowing users to
completely wipe the application's persisted state; in lieu of them having to
manually wipe their local / session storage. This may help in the rare cases
where something in said state is leading to an uncaught exception.
- [Web] For operating systems with support for selecting a preferred light /dark
theme, the application now respects the system preference by default.
- sensuctl dump can now list the types of supported resources with --types.
- Added the `sensu_agent_version` field to the `Entity` resource, which reflects
the Sensu semver version of the agent entity.
- Added the `--etcd-heartbeat-interval` and `--etcd-election-timeout` flags to
`sensu-backend`

### Changed
- [Web] Github is not always the best place for feature requests and discussion,
as such we've changed CTA for feedback to point to Discourse instead of the
web repository's issues page.
- [Web] When a user lands on a page inside a namespace that no longer exists or
they do not have access to, the drawer is now opened so that namespace switcher
is front and center. Hopefully this should reduce any confusion around next
steps.
- Support agent TLS authentication, usable with a licensed sensu-backend.
- Updated Go version from 1.12.3 to 1.13.1.
- [GraphQL] `putWrapped` mutation now accepts wrapped JSON with empty
outer objectmeta.

### Fixed
- [Web] Fixed issue where a user with an appropriate role may have been unable
to resolve events, queue checks, and create silenced entries.
- Splayed proxy checks are now executed every interval, instead of every
`interval + interval * splay_coverage`.
- [GraphQL] Ensures that proxy entity label & annotations are redacted.
- Fixed a bug in the ring where round robin schedules would not recover
after quorum loss.
- [Web] Unauthorized errors emitted while creating silences or resolving events
are now caught and a toast is presented to communicate what occurred.
- [Web] Internal errors are now avoided when a user attempts to queue an ad-hoc
check for a keepalive.
- Do not separate asset builds into several assets unless the the tabular format
is used in `sensuctl asset list`.
- Fix the 'flag accessed but not defined' error in `sensuctl asset outdated`
- Fix generic API client's `SetTypeMeta` method. The APIGroup is now correctly
configured and by virtue unintended authorization denied errs are avoided.
- Fixed a bug where checks would stop executing after a network error.
- Fixed a bug where sensuctl create with stdin was not working.

## [5.13.2] - 2019-09-19

### Fixed
- Enterprise bug fix.

## [5.13.1] - 2019-09-10

### Fixed
- Multi-build asset definitions with no matching filters will no longer cause a panic.

## [5.13.0] - 2019-09-09

### Added
- Added the `sensuctl env` command.
- sensuctl asset add (fetches & adds assets from Bonsai).
- sensuctl asset outdated (checks for newer versions of assets from Bonsai).
- Add HTTP and directory support to `sensuctl create`
- Only validate check interval/cron when publish true

### Fixed
- sensuctl dump no longer silently discards errors.
- Interactive check create and update modes now have 'none' as the first
highlighted option, instead of nagios-perfdata.
- Fixed a bug where silences would not expire on event resolution.

## [5.12.0] - 2019-08-22

### Added
- Added functionality for the agent `--allow-list` configuration, which
whitelists check and check hook executables.
- Added the `runtime_assets` field to `HookConfig`. Assets are enabled
for check hook execution.
- Added backwards compatible content negotiation to the websocket connection.
Protobuf will be used for serialization/deserialization unless indicated by the
backend to use JSON.
- Added delete functionality for assets in the API and sensuctl.
- Added `sensuctl dump` to dump resources to a file or STDOUT.
- Added `event.check.name` as a supported field selector.
- [Web] Added timeline chart to event details view.
- Added `entity.system.arm_version` to record the value of `GOARM` at compile time.
- Added `ProviderType` field to `AuthProviderClaims`
- Added `builds` field to the `Asset` type to allow assets to specify different
URLs for each platform/architecture/arch_version.

### Changed
- The project now uses Go modules instead of dep for dependency management.
- The internal reverse proxy relied on by the dashboard has been eliminated.
- The generic etcd watcher now keeps track of revisions.
- The resource caches can now rebuild themselves in case of failures.
- Event and Entity resources can now be created without an explicit namespace;
the system will refer to the namespace in the URL.
- Events and Entities can now be created with the POST verb.
- [Web] Changed styling of namespace labels.
- Log token substitution failures more clearly.

### Fixed
- Fixed the tabular output of `sensuctl filter list` so inclusive filter expressions
are joined with `&&` and exclusive filter expressions are joined with `||`.
- The REST API now correctly only returns events for the specific entity
queried in the `GET /events/:entity` endpoint (#3141)
- Prevent a segmentation fault when running `sensuctl config view` without
configuration.
- Added entity name to the interactive sensuctl survey.
- Check hooks with `stdin: true` now receive actual event data on STDIN instead
  of an empty event.
- Prevent a segmentation fault on the agent when a command execution returns an
error.
- [Web] Fixed issue where a bad or revoked access token could crash the app.

### Removed
- Removed encoded protobuf payloads from log messages (when decoded, they can reveal
redacted secrets).

## [5.11.1] - 2019-07-18

### Fixed
- The agent now sends heartbeats to the backend in order to detect network
failures and reconnect faster.
- The default handshake timeout for the WebSocket connection negotiation has
been lowered from 45 to 15 seconds and is now configurable.

## [5.11.0] - 2019-07-10

### Added
- Silenced entries are now retrieved from the cache when determining if an event
is silenced.
- Added --disable-assets flag to sensu-agent.
- Added ability to query mutators to the GraphQL service
- Added ability to query event filters to the GraphQL service
- Added prometheus metrics for topics in wizard bus and agent sessions.
- The buffer size and worker count of keepalived, eventd & pipelined can now be
configured on sensu-backend.
- Added a `headers` field to the `Asset` struct. Headers is a map of key/value
string pairs used as HTTP headers for asset retrieval.
- Added the current user to the output of `sensuctl config view`.
- [Web] Adds list and details views for mutators
- [Web] Adds list and details views for event filters
- Added sensuctl delete command

### Changed
- [Web] Updated embedded web assets from `46cd0ee` ... `8f50155`
- The REST API now returns the `201 Created` success status response code for
POST & PUT requests instead of `204 No Content`.

### Fixed
- The REST API now returns an error when trying to delete an entity that does
not exist.
- Fixed a bug where basic authorization was not being performed on the agent websocket connection.
- Fixed an aliasing regression where event timestamps from the /events API
were not getting properly populated.
- Fixed a bug where multiple nested set handlers could be incorrectly flagged as
deeply nested.
- Fixed a bug where round robin proxy checks could fail to execute.
- Fixed a bug where watchers could enter a tight loop, causing very high CPU
usage until sensu-backend was restarted.

## [5.10.1] - 2019-06-25

### Fixed
- Fixed the entity_attributes in proxy_requests so all attributes must match
instead of only one of them.
- Fixed a bug where events were not deleted when their corresponding entity was.

## [5.10.0] - 2019-06-18

### Added
- Added POST `/api/core/v2/tessen/metrics`.
- Added the ability in TessenD to listen for metric points on the message bus,
populate, and send them to the Tessen service.
- [Web] Adds ability to delete entities
- [GraphQL] Adds simple auto-suggestion feature.
- Added a tag to all Tessen metrics to differentiate internal builds.
- Added a unique sensu cluster id, accessible by GET `/api/core/v2/cluster/id`.
- Added `sensuctl cluster id` which exposes the unique sensu cluster id.

### Changed
- [Web] Updated embedded web assets from `275386a` ... `46cd0ee`
- Refactoring of the REST API.
- Changed the identifying cluster id in TessenD from the etcd cluster id to
the sensu cluster id.
- [GraphQL] Updates `PutResource` mutation to accept an `upsert` boolean flag parameter. The `upsert` param defaults to `true`, but if set to `false` the mutation will return an error when attempting to create a duplicate resource.
- Eventd has been refactored. Users should not perceive any changes, but a
substantial amount of business logic has been moved into other packages.
- The `sensuctl create` command now accepts resources without a declared
namespace. If the namespace is omitted, the resource will be created in the
current namespace, or overridden by the `--namespace` flag.
- Eventd now uses a constant number of requests to etcd when working with
silenced entries, instead of a number that is proportional to the number of
subscriptions in a check.

### Fixed
- The check state and check total_state_change properties are now more correct.
- Scheduling proxy checks now consumes far fewer CPU resources.
- [Web] Unless required- scrollbars on code blocks are hidden.
- [Web] Ensure that we redirect user to a valid namespace when first signing in.
- [Web] Correctly display timeout value for handlers.
- [Web] Avoid exception when parsing non-standard cron statements. (Eg.
`@every 1h` or `@weekly`)
- The resources metadata are now validated with the request URI.

## [5.9.0] - 2019-05-29

### Added
- [GraphQL] Added field to retrieve REST API representation of a resource to
  each core type
- [Web] Add views for handlers

### Changed
- [Web] Updated embedded web assets from `9d91d7f` ... `275386a`
- [Web] Implements simpler & more efficient filtering.
- [GraphQL] fields that previously accepted a JS filter have been deprecated and
  replaced with a simpler syntax.

### Fixed
- Fixed the behaviors for check `Occurrences` and `OccurrencesWatermark`.
- Fixed a panic that could occur when seeding initial data.
- [Web] Compress dashboard assets
- [Web] Fixed regression where dashboard assets were no longer compressed.
- Fixed listing of silenced entries by check or subscription.
- The docker-compose.yaml file now refers to the sensu/sensu:latest image.

## [5.8.0] - 2019-05-22

### Added
- Added per resource counts to tessen data collection.
- Added event processing counts to tessen data collection.
- Added ability to query for `Handlers` (individual and collections) from the GraphQL query endpoint.
- Added `/version` to retrieve the current etcd server/cluster version and the sensu-backend version.
- --etcd-cipher-suites option is now available for sensu-backend.
- Added the `--chunk-size` flag to `sensuctl * list` sub-commands

### Changed
- eventd and keepalived now use 1000 handlers for events.
- etcd database size and request size are now configurable.
- Most resources now use protobuf serialization in etcd.

### Fixed
- Only bury switchsets of checks that no longer have a TTL, in order to reduce
the number of write operations made to etcd.
- Fixed keepalives switchsets for entities with deregistration.
- Fixed continue token generation in namespace and user pagination.

## [5.7.0] - 2019-05-09

### Added
- Added a Windows service wrapper for sensu-agent. See
"sensu-agent service --help" for more information.

### Fixed
- Fixed `sensuctl` color output on Windows.
- Fixed a regression in `sensuctl cluster` json/wrapped-json output.
- Fixed a regression that caused listing objects for a given namespace to also
  include results from namespaces sharing a similar prefix.

## [5.6.0] - 2019-04-30

### Added
- Added filtering support to `sensuctl`. This feature only works against a
  `sensu-backend` with a valid enterprise license.
- Added fields getter functions for resources available via the REST API.
- Added the message bus to Tessend in order to track Tessen configuration changes from the API.
- Added a performance optimizing `Count()` function to the generic store.
- Added a hexadecimal Cluster ID title to the `sensuctl cluster health` and
`sensuctl cluster member-list` commands in tabular format.
- Added a `Header` field to the `HealthResponse` type returned by `/health`.

### Fixed
- Fixed the agent `--annotations` and `--labels` flags.

## [5.5.1] - 2019-04-15

### Changed
- Added parsing annoatations to sensu-agent, both from agent.yml and command line arguments
- Updated Go version from 1.11.4 to 1.12.3 for CI builds.
- Changed the 1.x `client` field to `source` in the 1.x compatible agent socket. The `client` field is now deprecated.
- Deprecated the agent TCP/UDP sockets in favor of the agent rest api.
- [GraphQL] Added mutation to create / update using wrapped resources.
- [GraphQL] Added field returning wrapped resource given ID.
- apid uses a new generic router for listing resources.
- The store uses the generic List function for listing resources.

### Fixed
- Fixed an issue where etcd watchers were used incorrectly. This was causing
100% CPU usage in some components, as they would loop endlessly trying to get
results from watchers that broke, due to their stream terminating. Other
components would simply stop updating. Watchers now get reinstated when the
client regains connectivity.
- Fixed the `/events/:entity` route in the REST API.
- Fixed a bug where the --labels arg was not working as expected in sensu-agent.

## [5.5.0] - 2019-04-03

### Added
- Added the TessenD daemon.
- Added an etcd watcher for tessen configuration.
- Added ring support for TessenD so that the service is invoked in a
round-robin fashion within a cluster.
- Added `tessen opt-in` command to `sensuctl`.
- Added `tessen opt-out` command to `sensuctl`.
- Added `tessen info` command to `sensuctl`.
- Added more verbose logging to indicate when a proxy request matches an entity according to its entity attributes.

### Removed
- Removed the unused etcd watcher for hook configurations.

### Fixed
- [Web] Ensure user chip is never rendered when creator is not present.

## [5.4.0] - 2019-03-27

### Added
- Add support for pagination to the API
- Add two new flags for `backend` daemon to optionally allow for separate TLS
  cert/key for dashboard. the flags are: `--dashboard-cert-file` and
  `--dashboard-key-file`. The dashboard will use the same TLS config of the API
  unless these new flags are specified.
- Added notion of asset collections to dashboard daemon
- Added a store for Tessen opt-in/opt-out configuration.
- Added /tessen GET and PUT endpoints to the API.
- Added queueing to the agent /events API

### Changed
- [Web] Updated dependencies that had warnings
- [Web] Updated dependency babel to ^7.4
- [Web] Updated UI library to ^3.8

### Fixed
- Fixed a bug in `sensuctl` where global/persistent flags, such as `--namespace`
  and `--config-dir`, would get ignored if they were passed after a sub-command
  local flag, such as `--format`.
- Fixed a bug in `sensuctl` where handlers and filters would only be deleted
  from the default namespace, unless a `--namespace` flag was specified.
- Fixed a bug where events could be stored without a timestamp.
- Fixed a bug where metrics could be persisted to etcd in some cases.
- Fixed a bug where agents would sometimes refuse to terminate on SIGTERM and
  SIGINT.
- Fixed a bug where agents would always try to reconnect to the same backend,
  even when multiple backends were specified. Agents will now try to connect to
  other backends, in pseudorandom fashion.
- [Web] Avoids crash when the creator of a check is inaccessible.
- [Api] Respond with 404 from the users endpoint when user for given name cannot
  be found.
- Commands wrap on the event details page and will display "-" if there is no
  command (keepalives)

## [5.3.0] - 2019-03-11

### Added
- Added additional check config and entity information to event details page.
- Fixed all known TLS vulnerabilities affecting the backend server:
    - TLS min version increased to 1.2
    - Removed ALL but perfect-forward-secrecy ciphers
- Removed requirement of specifying `--trusted-ca-file` when using TLS on backend
- Prevented backend from loading server TLS configuration for http client
- Enforced uniform TLS configuration for all three backend components (apid, agentd, dashboardd)
- Set http client timeout to 15 seconds for sensuctl
- Round robin scheduling is now fully functional.
- Web UI offline state detection and and alert banner.

### Changed
- Asset downloading now uses buffered I/O.

### Fixed
- Check results sent via the agent socket now support handlers.
- `sensuctl user list` can now output yaml and wrapped-json
- Fixed bug with how long commands were displayed on check details page.
- Assets downloads no longer specify a client timeout.
- Fixed a bug where agent entity subscriptions would be communicated to the
  backend incorrectly. Due to the scheduler using the subscriptions from the
  HTTP header, this does not have any effect on scheduling.
- Web - Fixes issue where timeout value was not displayed.
- Fixed bug with how long commands were displayed on check details page.

### Removed
- Removed the concept of "edition" and the edition header.

## [5.2.1] - 2019-02-11

### Fixed
- Fixed a regression in the agent that would not allow proxy checks to be
run for subsequent executions.
### Added
- Web UI - support for labels and annotations

## [5.2.0] - 2019-02-06

### Added
- Added support for the following TLS related options to `sensuctl`:
`--trusted-ca-file` and `--insecure-skip-tls-verify`. This allows sensuctl
users to use a self-signed certificate without adding it to the operating
system's CA store, either by explicitly trusting the signer, or by disabling
TLS hostname verification.
- Added a generic watcher in the store.
- Added `RemoveProvider` method to authenticator.
- Check output truncation support has been added. Check output can be truncated
by adjusting the max_output_size and discard_output properties.
- Added ability to silence/unsilence from the event details page.
- Added support for wrapped resources in the API with `sensuctl create` &
`sensuctl edit`.
- Web UI - platform version displays on the entity details page.
- Web UI - include proxy request configuration on check details page.
- Web UI - display deregistration config on the entity details page.

### Changed
- Removed unused workflow `rel_build_and_test` in CircleCI config.
- Moved the `Provider` interface to `api/core/v2` package.
- Moved the `Authenticator` interface to `backend/authentication` package.
- Updated confirmation messages for sensuctl commands: `Created`, `Deleted` and
`Updated` instead of `OK`.
- Exported some functions and methods in the CLI client.
- The API authenticator now identifies providers by their name only.

### Fixed
- Check TTL failure events are now much more reliable, and will persist even
in the presence cluster member failures and cluster restarts.
- Fix snakeCase version of keys in typeMap for acronyms.
- Fixed a bug in keepalive processing that could result in a crash.
- Pin childprocess to v0.9.0 in CircleCI so fpm can be installed.
- Substitutions applied to command & hooks are now omitted from events.
- Fixes a bug where generic store methods assumed a namespace was provided for non-namespaced resources.
- Keepalive and check TTL database state is now properly garbage-collected on
entity deletion.
- Fixed a bug where `sensuctl version` required configuration files to exist.
- Updates the copy on the confirm disable dialog to accurately reflect the
operation.

## [5.1.1] - 2019-01-24

### Added
- Added the notion of authentication providers.

### Changed
- Improved logging for errors in proxy check requests.
- Updated Go version from 1.10 to 1.11.4.
- Refactoring of the internal authentication mechanism into a `basic`
authentication provider.
- Modified private generic store methods as public functions.
- Improved logging for errors in proxy check requests.
- Updated Go version from 1.10 to 1.11.4.
- Changed keepalive event to include check.output

### Fixed
- Fixed a bug where `sensuctl edit` was not removing the temp file it created.
- Fixed a bug where adhoc checks were not retrieving asset dependencies.
- Fixed a bug where check updates would cause the check to immediately fire.
- Fixed a bug where a bad line in check output would abort metric extraction.
An error is now logged instead, and extraction continues after a bad line is encountered.
- Keepalive events will now continue to fire after cluster restarts.
- Fixed a panic in the dashboardd shutdown routine.
- Fixed a bug where deleting a non-existent entity with sensuctl would not return an error.
- Web UI - toolbar menu buttons now switch with dark theme.
- Web UI - some buttons easier to see with dark theme.
- Agents will now take proxy entity names into consideration when guarding
against duplicate check requests.

### Changed
- Improved logging for errors in proxy check requests.
- Updated Go version from 1.10 to 1.11.4.

## [5.1.0] - 2018-12-18

### Added
- Support for the trusted-ca-file and insecure-skip-tls-verify flags in
  sensu-agent. These flags have the same meaning and use as their sensu-backend
  counterparts.

### Changed
- Default location for sensu-backend data has changed from /var/lib/sensu to
  /var/lib/sensu/sensu-backend. See release notes for more information.

### Fixed
- Keepalive and check TTL failure events now fire continuously until resolved.
- Listing an empty set of assets now correctly returns [] instead of null.
- Fixed API endpoint used by the CLI to create hooks via the 'sensuctl create'
  command. It's now possible to create objects of type 'Hook' with this command
  again.
- Firefox status icons not fully rendering

## [5.0.1] - 2018-12-12

### Changed
- Added --etcd-advertise-client-urls options to docker-compose.yaml sensu-backend start command

### Fixed
- Prevent a panic when using an external etcd cluster.
- Silences List in web ui sorted by ascending order; defaults to descending
- Reduces shuffling of items as events list updates
- Fixed error in UI where status value could not be coerced
- Copy local environment variables into execution context when running checks
- Ensure environment variables are joined with a semicolon on Windows
- Command arguments are no longer needlessly escaped on Windows
- Backend environments are now included in handler & mutator execution requests.

## [5.0.0] - 2018-11-30

### Added
- Add the `etcd-advertise-client-urls` config attribute to sensu-backend
- Support for multiple API versions added to sensuctl create
- Support for metadata added to wrapped resources (yaml, wrapped-json)
- Added the backend configuration attributes `api-listen-address` & `api-url`.
- Adds feedback when rerunning check[s] in the web app

### Removed
- Check subdue functionality has been disabled. Users that have checks with
subdues defined should delete and recreate the check. The subdue feature was
found to have issues, and we are re-working the feature for a future release.
- Filter when functionality has been disabled. Users that have filters with
'when' properties defined should delete and recreate the filter. Filter when
uses the same facility as check subdue for handling time windows.
- Removed event.Hooks and event.Silenced deprecated fields
- Extensions have been removed until we have time to revisit the feature.

### Changed
- Assets and checks environments are now merged, with a preference given to the
  values coming from the check's environment.
- Assets and handlers environments are now merged, with a preference given to the
  values coming from the handler's environment.
- Assets and mutators environments are now merged, with a preference given to the
  values coming from the mutator's environment.
- Metadata from wrappers and resources is now merged, with a preference given to
the values coming from the wrapper. Labels and annotations are deep-merged.
- Round-robin scheduling has been temporarily disabled.
- The dashboard now uses the `api-url` configuration attribute to connect to the
API.

### Fixed
- Fixed several resource leaks in the check scheduler.
- Fixed a bug in the dashboard where entities could not be silenced.
- Fix the `sensuctl cluster health` command.
- Fixed issue filtering by status on the events page
- Fixed interactive operations on entities in the CLI
- Removed rerun and check links for keepalives on event details page.
- Web UI - Made silencing language more clear on Silences List page
- Fixed a bug where resources from namespaces that share a common prefix, eg:
  "sensu" and "sensu-devel", could be listed together.
- Fixed a bug in the agent where the agent would deadlock after a significant
period of disconnection from the backend.
- Fixed a bug where logging events without checks would cause a nil panic.
- Removed the ability to rerun keepalives on the events list page
- A panic in keepalive/check ttl monitors causing a panic.
- Monitors are now properly namespaced in etcd.
- Updating a users groups will no longer corrupt their password
- Prevent empty error messages in sensuctl.
- Fixed a bug where keepalive failures could be influenced by check TTL
successes, and vice versa.
- Fixed a bug where check TTL events were not formed correctly.
- Fixed a web-ui bug causing the app to crash on window resize in FireFox

### Breaking Changes
- The backend configuration attributes `api-host` & `api-port` have been
replaced with `api-listen-address`.

## [2.0.0-beta.8-1] - 2018-11-15

### Added
- Assets are included on check details page.
- Adds links to view entities and checks from the events page.
- Added an agent/cmd package, migrated startup logic out of agent main
- Improved debug logging in pipeline filtering.
- Add object metadata to entities (including labels).
- Add filter query support for labels.
- Add support for setting labels on agents with the command line.
- The sensuctl tool now supports yaml.
- Add support for `--all-namespaces` flag in `sensuctl extension list`
subcommand.
- Added functionality to the dynamic synthesize function, allowing it to
flatten embedded and non-embedded fields to the top level.
- Added the sensuctl edit command.
- Added javascript filtering.

### Removed
- Govaluate is no longer part of sensu-go.

### Fixed
- Display appropriate fallback when an entity's lastSeen field is empty.
- Silences List in web ui sorted by ascending order
- Sorting button now works properly
- Fixed unresponsive silencing entry form begin date input.
- Removed lastSeen field from check summary
- Fixed a panic on the backend when handling keepalives from older agent versions.
- Fixed a bug that would prevent some keepalive failures from occurring.
- Improved event validation error messages.
- Improved agent logging for statsd events.
- Fixues issue with tooltip positioning.
- Fixed bug with toolbar menus collapsing into the overflow menu
- The agent now reconnects to the backend if its first connection attempt
  fails.
- Avoid infinite loop when code cannot be highlighted.

### Changes
- Deprecated the sensu-agent `--id` flag, `--name` should be used instead.

### Breaking Changes
- Environments and organizations have been replaced with namespaces.
- Removed unused asset metadata field.
- Agent subscriptions are now specified in the config file as an array instead
  instead of a comma-delimited list of strings.
- Extended attributes have been removed and replaced with labels. Labels are
string-string key-value pairs.
- Silenced `id`/`ID` field has changed to `name`/`Name`.
- Entity `id`/`ID` field has changed to `name`/`Name`.
- Entity `class`/`Class` field has changed to `entity_class`/`EntityClass`.
- Check `proxy_entity_id`/`ProxyEntityID` field has changed to `proxy_entity_name`/`ProxyEntityName`.
- Objects containing both a `name`/`Name` and `namespace`/`Namespace` field have been
replaced with `metadata`/`ObjectMeta` (which contains both of those fields).
- Role-based access control (RBAC) has been completely redesigned.
- Filter and token substitution variable names now match API naming. Most names
that were previously UpperCased are now lower_cased.
- Filter statements are now called expressions. Users should update their
filter definitions to use this new naming.

## [2.0.0-beta.7-1] - 2018-10-26

### Added
- Asset functionality for mutators and handlers.
- Web ui allows publishing and unpublishing on checks page.
- Web ui allows publishing and unpublishing on check details page.
- Web ui code highlighting added.

### fixed
- fixes exception thrown when web ui browser window is resized.

## [2.0.0-beta.6-2] - 2018-10-22

### Added
- Add windows/386 to binary gcs releases
- TLS authentication and encryption for etcd client and peer communication.
- Added a debug log message for interval timer initial offset.
- Added a privilege escalation test for RBAC.

### Removed
- Staging resources and configurations have been removed from sensu-go.
- Removed handlers/slack from sensu/sensu-go. It can now be found in
sensu/slack-handler.
- Removed the `Error` store and type.

### Changed
- Changed sensu-agent's internal asset manager to use BoltDB.
- Changed sensuctl title colour to use terminal's configured default for bold
text.
- The backend no longer forcibly binds to localhost.
- Keepalive intervals and timeouts are now configured in the check object of
keepalive events.
- The sensu-agent binary is now located at ./cmd/sensu-agent.
- Sensuctl no longer uses auto text wrapping.
- The backend no longer requires embedded etcd. External etcd instances can be
used by providing the --no-embed option. In this case, the client will dial
the URLs provided by --listen-client-urls.
- The sensu-agent binary is now located at ./cmd/sensu-agent.
- Sensuctl no longer uses auto text wrapping.
- The backend no longer requires embedded etcd. External etcd instances can be
used by providing the --no-embed option. In this case, the client will dial
the URLs provided by --listen-client-urls.
- Deprecated daemon `Status()` functions and `/info` (`/info` will be
re-implemented in https://github.com/sensu/sensu-go/issues/1739).
- The sensu-backend flags related to etcd are now all prefixed with `etcd` and
the older versions are now deprecated.
- Web ui entity recent events are sorted by last ok.
- etcd is now the last component to shutdown during a graceful shutdown.
- Web ui entity recent events are sorted by last ok
- Deprecated --custom-attributes in the sensu-agent command, changed to
--extended-attributes.
- Interfaced command execution and mocked it for testing.
- Updated the version of `libprotoc` used to 3.6.1.

### Fixed
- Fixed a bug in `sensuctl configure` where an output format called `none` could
  be selected instead of `tabular`.
- Fixes a bug in `sensuctl cluster health` so the correct error is handled.
- Fixed a bug where assets could not extract git tarballs.
- Fixed a bug where assets would not install if given cache directory was a
relative path.
- Fixed a bug where an agent's collection of system information could delay
sending of keepalive messages.
- Fixed a bug in nagios perfdata parsing.
- Etcd client URLs can now be a comma-separated list.
- Fixed a bug where output metric format could not be unset.
- Fixed a bug where the agent does not validate the ID at startup.
- Fixed a bug in `sensuctl cluster health` that resulted in an unmarshal
error in an unhealthy cluster.
- Fixed a bug in the web ui, removed references to keepaliveTimeout.
- Keepalive checks now have a history.
- Some keepalive events were misinterpreted as resolution events, which caused
these events to be handled instead of filtered.
- Some failing keepalive events were not properly emitted after a restart of
sensu-backend.
- The check output attribute is still present in JSON-encoded events even if
empty.
- Prevent an empty Path environment variable for agents on Windows.
- Fixed a bug in `sensuctl check update` interactive mode. Boolean defaults
were being displayed rather than the check's current values.
- Use the provided etcd client TLS information when the flag `--no-embed-etcd`
is used.
- Increase duration delta in TestPeriodicKeepalive integration test.
- Fixed some problems introduced by Go 1.11.

### Breaking Changes
- Removed the KeepaliveTimeout attribute from entities.

## [2.0.0-beta.4] - 2018-08-14

### Added
- Added the Sensu edition in sensuctl config view subcommand.
- List the supported resource types in sensuctl.
- Added agent ID and IP address to backend session connect/disconnect logs
- Licenses collection for RHEL Dockerfiles and separated RHEL Dockerfiles.

### Changed
- API responses are inspected after each request for the Sensu Edition header.
- Rename list-rules subcommand to info in sensuctl role commmand with alias
for backward compatibility.
- Updated gogo/protobuf and golang/protobuf versions.
- Health API now returns etcd alarms in addition to cluster health.

### Fixed
- Fixed agentd so it does not subscribe to empty subscriptions.
- Rules are now implicitly granting read permission to their configured
environment & organization.
- The splay_coverage attribute is no longer mandatory in sensuctl for proxy
check requests and use its default value instead.
- sensu-agent & sensu-backend no longer display help usage and duplicated error
message on startup failure.
- `Issued` & `History` are now set on keepalive events.
- Resolves a potential panic in `sensuctl cluster health`.
- Fixed a bug in InfluxDB metric parsing. The timestamp is now optional and
compliant with InfluxDB line protocol.
- Fixed an issue where adhoc checks would not be issued to all agents in a
clustered installation.

### Breaking Changes
- Corrects the check field `total_state-change` json tag to `total_state_change`.

## [2.0.0-beta.3-1] - 2018-08-02

### Added
- Added unit test coverage for check routers.
- Added API support for cluster management.
- Added sensuctl cluster member-list command.
- Added Sensu edition detection in sensuctl.
- Added sensuctl cluster member-add command.
- Added API client support for enterprise license management.
- Added a header to API calls that returns the current Sensu Edition.
- Added sensuctl cluster health command.

### Changed
- The Backend struct has been refactored to allow easier customization in
enterprise edition.
- Use etcd monitor instead of in-memory monitor.
- Refactoring of the cmd package for sensuctl to allow easier customization in
the enterprise edition.
- Upgrade dep to v0.5.0
- Added cluster health information to /health endpoint in sensu-backend.

### Fixed
- Fixed `sensuctl completion` help for bash and zsh.
- Fixed a bug in build.sh where versions for Windows and Mac OS were not
generated correctly.
- Display the name of extensions with table formatting in sensuctl.
- Fixed TLS issue that occurred when dashboard communicated with API.
- Check TTL now works with round robin checks.
- Format string for --format flag help now shows actual arguments.
- Push the sensu/sensu:nightly docker image to the Docker Hub.
- Replaced dummy certs with ones that won't expire until 100 years in the
future.
- Fixed a bug where clustered round robin check execution executed checks
too often.
- Catch errors in type assertions in cli.
- Fixed a bug where users could accidentally create invalid gRPC handlers.

### Removed
- Removed check subdue e2e test.
- Removed unused Peek method in the Ring data structure.

### Breaking Changes
- Removed deprecated import command.

## [2.0.0-beta.2] - 2018-06-28

### Added
- Performed an audit of events and checks. Added `event.HasCheck()` nil checks
prior to assuming the existence of said check.
- Added a Create method to the entities api.
- Added the ability to set round robin scheduling in sensuctl
- Added Output field to GRPC handlers
- Additional logging around handlers
- Accept additional time formats in sensuctl
- Entities can now be created via sensuctl.
- Added the format `wrapped-json` to sensuctl `configure`, `list` and `info`
commands, which is compatible with `sensuctl create`.
- Added debug event log with all event data.
- Added yml.example configurations for staging backend and agents.
- Added test resources in `testing/config/resources.json` to be used in staging.
- Added all missing configuration options to `agent.yml.example` and
`backend.yml.example`.
- Added environment variables to checks.
- Added logging redaction integration test.
- Added check token substitution integration test.
- Added the `sensuctl config view` subcommand.
- Added extension service configuration to staging resources.
- Added some documentation around extensions.
- Added Dockerfile.rhel to build RHEL containers.

### Changed
- Upgraded gometalinter to v2.
- Add logging around the Sensu event pipeline.
- Split out the docker commands in build script so that building images and
  pushing can be done separately.
- Migrated the InfluxDB handler from the sensu-go repository to
github.com/nikkiki/sensu-influxdb-handler
- Entry point for sensu-backend has been changed to
  `github.com/sensu/sensu-go/cmd/sensu-backend`
- Don't allow unknown fields in types that do not support custom attributes
when creating resources with `sensuctl create`.
- Provided additional context to metric event logs.
- Updated goversion in the appveyor configuration for minor releases.
- Use a default hostname if one cannot be retrieved.
- Return an error from `sensuctl configure` when the configured organization
or environment does not exist.
- Remove an unnecessary parameter from sensuctl environment create.
- The profile environment & organization values are used by default when
creating a resource with sensuctl.
- Migrated docker image to sensu Docker Hub organization from sensuapp.
- Use the sensu/sensu image instead of sensu/sensu-go in Docker Hub.

### Fixed
- Prevent panic when verifying if a metric event is silenced.
- Add logging around the Sensu event pipeline
- Marked silenced and hooks fields in event as deprecated
- Fixed a bug where hooks could not be created with `create -f`
- Metrics with zero-values are now displayed correctly
- Fix handler validation routine
- Fixed a small bug in the opentsdb transformer so that it trims trailing
whitespace characters.
- Sensu-agent logs an error if the statsd listener is unable to start due to an
invalid address or is stopped due to any other error.
- Fixed a bug where --organization and --environment flags were hidden for all
commands
- Fix a bug where environments could not be created with sensuctl create
- StatsD listener on Windows is functional
- Add version output for dev and nightly builds (#1320).
- Improve git version detection by directly querying for the most recent tag.
- Fixed `sensuctl create -f` for `Role`
- Fixed `sensuctl create -f` for `Event`
- Added validation for asset SHA512 checksum, requiring that it be at least 128
characters and therefore fixing a bug in sensuctl
- Silenced IDs are now generated when not set in `create -f` resources
- API requests that result in a 404 response are now logged
- Fixed a bug where only a single resource could be created with
`sensuctl create` at a time.
- Fixed a bug where environments couldn't be deleted if there was an asset in
the organization they reside in.
- Dashboard's backend reverse proxy now works with TLS certs are configured.
- Fixed a bug with the IN operator in query statements.
- Boolean fields with a value of `false` now appear in json format (removed
`omitempty` from protobufs).
- The sensuctl create command no longer prints a spurious warning when
non-default organizations or environments are configured.
- When installing assets, errors no longer cause file descriptors to leak, or
lockfiles to not be cleaned up.
- Fixed a bug where the CLI default for round robin checks was not appearing.
- Missing custom attributes in govaluate expressions no longer result in
an error being logged. Instead, a debug message is logged.
- Update AppVeyor API token to enable GitHub deployments.
- Allow creation of metric events via backend API.
- Fixed a bug where in some circumstances checks created with sensuctl create
would never fail.
- Fixed a goroutine leak in the ring.
- Fixed `sensuctl completion` help for bash and zsh.

### Removed
- Removed Linux/386 & Windows/386 e2e jobs on Travis CI & AppVeyor
- Removed check output metric extraction e2e test, in favor of more detailed
integration coverage.
- Removed the `leader` package
- Removed logging redaction e2e test, in favor of integration coverage.
- Removed check token substitution e2e test, in favor of integration coverage.
- Removed round robin scheduling e2e test.
- Removed proxy check e2e test.
- Removed check scheduling e2e test.
- Removed keepalive e2e test.
- Removed event handler e2e test.
- Removed `sensuctl` create e2e tests.
- Removed hooks e2e test.
- Removed assets e2e test.
- Removed agent reconnection e2e test.
- Removed extensions e2e test.

## [2.0.0-beta.1] - 2018-05-07
### Added
- Add Ubuntu 18.04 repository
- Support for managing mutators via sensuctl.
- Added ability to sort events in web UI.
- Add PUT support to APId for the various resource types.
- Added flags to disable the agent's API and Socket listeners
- Made Changelog examples in CONTRIBUTING.md more obvious
- Added cli support for setting environment variables in mutators and handlers.
- Added gRPC extension service definition.
- The slack handler now uses the iconURL & username flag parameters.
- Support for nightlies in build/packaging tooling.
- Added extension registry support to apid.
- Added extension registry to the store.
- Add sensuctl create command.
- Adds a statsd server to the sensu-agent which runs statsd at a configurable
flush interval and converts gostatsd metrics to Sensu Metric Format.
- Add event filtering to extensions.
- Proper 404 page for web UI.
- Add sensuctl extension command.
- Add extensions to pipelined.
- Added more tests surrounding the sensu-agent's statsd server and udp port.
- Add the `--statsd-event-handlers` flag to sensu-agent which configures the
event handlers for statsd metrics.
- Add default user with username "sensu" with global, read-only permissions.
- Add end-to-end test for extensions.
- Add configuration setting for backend and agent log level.
- Add extension package for building third-party Sensu extensions in Go.
- Add the `--statsd-disable` flag to sensu-agent which configures the
statsd listener. The listener is enabled by default.
- Added an influx-db handler for events containing metrics.
- Add 'remove-when' and 'set-when' subcommands to sensuctl filter command.
- Added the Transformer interface.
- Added a Graphite Plain Text transformer.
- Add support for `metric_format` and `metric_handlers` fields in the Check and
CheckConfig structs.
- Add CLI support for `metric_format` and `metric_handlers` fields in `sensuctl`.
- Add support for metric extraction from check output for `graphite_plaintext`
transformer.
- Added a OpenTSDB transformer.
- Add support for metric extraction from check output for `opentsdb_line`
- Added a Nagios performance data transformer.
- Add support for metric extraction from check output for `nagios_perfdata`
- Added an InfluxDB Line transformer.
- Add support for metric extraction from check output for `influxdb_line`
transformer.
- Add e2e test for metric extraction.

### Changed
- Changed the maximum number of open file descriptors on a system to from 1024
(default) to 65535.
- Increased the default etcd size limit from 2GB to 4GB.
- Move Hooks and Silenced out of Event and into Check.
- Handle round-robin scheduling in wizardbus.
- Added informational logging for failed entity keepalives.
- Replaced fileb0x with vfsgen for bundling static assets into binary. Nodejs 8+
and yarn are now dependencies for building the backend.
- Updated etcd to 3.3.2 from 3.3.1 to fix an issue with autocompaction settings.
- Updated and corrected logging style for variable fields.
- Build protobufs with go generate.
- Creating roles via sensuctl now supports passing flags for setting permissions
  rules.
- Removed -c (check) flag in sensuctl check execute command.
- Fix a deadlock in the monitor.
- Don't allow the bus to drop messages.
- Events list can properly be viewed on mobile.
- Updated Sirupsen/logrus to sirupsen/logrus and other applicable dependencies using the former.
- Set default log level to 'warn'.
- Optimize check marshaling.
- Silenced API only accepts 'id' parameter on DELETE requests.
- Disable gostatsd internal metric collection.
- Improved log entries produced by pipelined.
- Allow the InfluxDB handler to parse the Sensu metric for an InfluxDB field tag
and measurement.
- Removed organization and environment flags from create command.
- Changed `metric_format` to `output_metric_format`.
- Changed `metric_handlers` to `output_metric_handlers`.

### Fixed
- Terminate processes gracefully in e2e tests, allowing ports to be reused.
- Shut down sessions properly when agent connections are disrupted.
- Fixed shutdown log message in backend
- Stopped double-writing events in eventd
- Agents from different orgs/envs with the same ID connected to the same backend
  no longer overwrite each other's messagebus subscriptions.
- Fix the manual packaging process.
- Properly log the event being handled in pipelined
- The http_check.sh example script now hides its output
- Silenced entries using an asterisk can be deleted
- Improve json unmarshaling performance.
- Events created from the metrics passed to the statsd listener are no longer
swallowed. The events are sent through the pipeline.
- Fixed a bug where the Issued field was never populated.
- When creating a new statsd server, use the default flush interval if given 0.
- Fixed a bug where check and checkconfig handlers and subscriptions are null in rendered JSON.
- Allow checks and hooks to escape zombie processes that have timed out.
- Install all dependencies with `dep ensure` in build.sh.
- Fixed an issue in which some agents intermittently miss check requests.
- Agent statsd daemon listens on IPv4 for Windows.
- Include zero-valued integers in JSON output for all types.
- Check event entities now have a last_seen timestamp.
- Improved silenced entry display and UX.
- Fixed a small bug in the opentsdb transformer so that it trims trailing
whitespace characters.

## [2.0.0-nightly.1] - 2018-03-07
### Added
- A `--debug` flag on sensu-backend for enabling a pprof HTTP endpoint on localhost.
- Add CLI support for adhoc check requests.
- Check scheduler now handles adhoc check requests.
- Added `set-FIELD` and `remove-FIELD` commands for all updatable fields
of a check. This allows updating single fields and completely clearing out
non-required fields.
- Add built-in only_check_output mutator to pipelined.
- Allow publish, cron, ttl, timeout, low flap threshold and more fields to be
set when importing legacy settings.
- Add CPU architecture in system information of entities.
- The `sensuctl user change-password` subcommand now accepts flag parameters.
- Configured and enabled etcd autocompaction.
- Add event metrics type, implementing the Sensu Metrics Format.
- Agents now try to reconnect to the backend if the connection is lost.
- Added non-functional selections for resolving and silencing to web ui
- Add LastOk to check type. This will be updated to reflect the last timestamp
of a successful check.
- Added GraphQL explorer to web UI.
- Added check occurrences and occurrences_watermark attributes from Sensu 1.x.
- Added issue template for GitHub.
- Added custom functions to evaluate a unix timestamp in govaluate.

### Changed
- Refactor Check data structure to not depend on CheckConfig. This is a breaking
change that will cause existing Sensu alpha installations to break if upgraded.
This change was made before beta release so that further breaking changes could
be avoided.
- Make indentation in protocol buffers files consistent.
- Refactor Hook data structure. This is similar to what was done to Check,
except that HookConfig is now embedded in Hook.
- Refactor CheckExecutor and AdhocRequestExecutor into an Executor interface.
- Changed the sensu-backend etcd flag constants to match the etcd flag names.
- Upgraded to Etcd v3.3.1
- Removed 3DES from the list of allowed ciphers in the backend and agent.
- Password input fields are now aligned in  `sensuctl user change-password`
subcommand.
- Agent backend URLs without a port specified will now default to port 8081.
- Travis encrypted variables have been updated to work with travis-ci.org
- Upgraded all builds to use Go 1.10.
- Use megacheck instead of errcheck.
- Cleaned agent configuration.
- We no longer duplicate hook execution for types that fall into both an exit
code and severity (ex. 0, ok).
- Updated the sensuctl guidelines.
- Changed travis badge to use travis-ci.org in README.md.
- Govaluate's modifier tokens can now be optionally forbidden.
- Increase the stack size on Travis CI.
- Refactor store, queue and ring interfaces, and daemon I/O details.
- Separated global from local flags in sensuctl usage.

### Fixed
- Fixed a bug in time.InWindow that in some cases would cause subdued checks to
be executed.
- Fixed a bug in the HTTP API where resource names could not contain special
characters.
- Resolved a bug in the keepalive monitor timer which was causing it to
erroneously expire.
- Resolved a bug in how an executor processes checks. If a check contains proxy
requests, the check should not duplicately execute after the proxy requests.
- Removed an erroneous validation statement in check handler.
- Fixed HookList `hooks` validation and updated `type` validation message to
allow "0" as a valid type.
- Events' check statuses & execution times are now properly added to CheckHistory.
- Sensu v1 Check's with TTL, timeout and threshold values can now be imported
correctly.
- Use uint32 for status so it's not empty when marshalling.
- Automatically create a "default" environment when creating a new organization.

## [2.0.0-alpha.17] - 2018-02-13
### Added
- Add .gitattributes file with merge strategy for the Changelog.
- Context switcher added for dashboard.
- Add API support for adhoc check requests.
- Check scheduler now supports round-robin scheduling.
- Added better error checking for CLI commands and support for mutually
exclusive fields.
- Added `--interactive` flag to CLI which is required to run interactive mode.
- Added CLI role rule-add Organization and Environment interactive prompts.
- Added events page list and simple buttons to filter

### Changed
- Silenced `begin` supports human readable time (Format: Jan 02 2006 3:04PM MST)
in `sensuctl` with optional timezone. Stores the field as unix epoch time.
- Increased the timeout in the store's watchers tests.
- Incremental retry mechanism when waiting for agent and backend in e2e tests.
- Renamed CLI asset create interactive prompt "Org" to "Organization".

### Fixed
- Fixed required flags in `sensuctl` so requirements are enforced.
- Add support for embedded fields to dynamic.Marshal.

## [2.0.0-alpha.16] - 2018-02-07
### Added
- Add an e2e test for proxy check requests.
- Add integration tests to our CI.
- Context switcher added for dashboard
- Add api support for adhoc check requests.

### Fixed
- Tracks in-progress checks with a map and mutex rather than an array to
increase time efficiency and synchronize goroutines reading from and writing
to that map.
- Fixed a bug where we were attempting to kill processes that had already
finished before its allotted execution timeout.
- Fixed a bug where an event could erroneously be shown as silenced.
- Properly log errors whenever a check request can't be published.
- Fixed some build tags for tests using etcd stores.
- Keepalive monitors now get updated with changes to a keepalive timeout.
- Prevent tests timeout in queue package
- Prevent tests timeout in ring package
- Fixed a bug in the queue package where timestamps were not parsed correctly.
- Fixed Ring's Next method hanging in cases where watch events are not propagated.

### Changed
- Queues are now durable.
- Refactoring of the check scheduling integration tests.
- CLI resource delete confirmation is now `(y/N)`.

### Removed
- Dependency github.com/chzyer/readline

## [2.0.0-alpha.15] - 2018-01-30
### Added
- Add function for matching entities to a proxy check request.
- Added functions for publishing proxy check requests.
- Added proxy request validation.
- CLI functionality for proxy check requests (add set-proxy-requests command).
- Entities have been added to the state manager and synchronizer.
- Added package leader, for facilitating execution by a single backend.
- Proxy check requests are now published to all entities described in
`ProxyRequests` and `EntityAttributes`.
- Add quick navigation component for dashboard

### Changed
- Govaluate logic is now wrapped in the `util/eval` package.
- Cron and Interval scheduling are now mutually exclusive.

### Fixed
- Fixed a bug where retrieving check hooks were only from the check's
organization, rather than the check's environment, too.

## [2.0.0-alpha.14] - 2018-01-23
### Added
- Add `Timeout` field to CheckConfig.
- CLI functionality for check `Timeout` field.
- Add timeout support for check execution.
- Add timeout support for check hook execution.
- Token substitution is now available for check hooks
- Add an e2e test for logging redaction
- Support for `When` field in `Filter` which enables filtering based on days
and times of the week.
- New gRPC inspired GraphQL implementation. See
[graphql/README](backend/apid/graphql/README.md) for usage.
- Support for TTLs in check configs to monitor stale check results.

### Changed
- Moved monitor code out of keepalived and into its own package.
- Moved KeyBuilder from etcd package to store package.

## [2.0.0-alpha.13] - 2018-01-16
### Added
- Logging redaction for entities

### Fixed
- Fixed e2e test for token substitution on Windows
- Fixed check subdue unit test for token substitution on Windows
- Consider the first and last seconds of a time window when comparing the
current time
- Fixed Travis deploy stage by removing caching for $GOPATH
- Parse for [traditional cron](https://en.wikipedia.org/wiki/Cron) strings, rather than [GoDoc cron](https://godoc.org/github.com/robfig/cron) strings.

### Changed
- Removed the Visual Studio 2017 image in AppVeyor to prevent random failures
- Made some slight quality-of-life adjustments to build-gcs-release.sh.

## [2.0.0-alpha.12] - 2018-01-09
### Added
- Add check subdue mechanism. Checks can now be subdued for specified time
windows.
- Silenced entries now include a `begin` timestamp for scheduled maintenance.
- Store clients can now use [watchers](https://github.com/sensu/sensu-go/pull/792) to be notified of changes to objects in the store.
- Add check `Cron` field. Checks can now be scheduled according to the cron
string stored in this field.
- Add a distributed queue package for use in the backend.
- Token substitution is now available for checks.
- CLI functionality for check `Cron` field.
- Add an e2e test for cron scheduling.
- Add an e2e test for check hook execution.

## [2.0.0-alpha.11] - 2017-12-19
### Breaking Changes
- The `Source` field on a check has been renamed to `ProxyEntityID`. Any checks
using the Source field will have to be recreated.

### Added
- Silenced entries with ExpireOnResolve set to true will now be deleted when an
event which has previously failing was resolved
- TCP/UDP sockets now accept 1.x backward compatible payloads. 1.x Check Result gets translated to a 2.x Event.
- Custom attributes can be added to the agent at start.
- New and improved Check Hooks are implemented (see whats new about hooks here: [Hooks](https://github.com/sensu/sensu-alpha-documentation/blob/master/08-hooks.md))
- Add check subdue CLI support.

### Changed
- Avoid using reflection in time.InWindows function.
- Use multiple parallel jobs in CI tools to speed up the tests
- Pulled in latest [github.com/coreos/etcd](https://github.com/coreos/etcd).
- Includes fix for panic that occurred on shutdown.
- Refer to their
[changelog](https://github.com/gyuho/etcd/blob/f444abaae344e562fc69323c75e1cf772c436543/CHANGELOG.md)
for more.
- Switch to using [github.com/golang/dep](https://github.com/golang/dep) for
managing dependencies; `vendor/` directory has been removed.
- See [README](README.md) for usage.

## [2.0.0-alpha.10] - 2017-12-12
### Added
- End-to-end test for the silencing functionality
- Silenced events are now identified in sensuctl

### Changed
- Events that transitioned from incidents to a healthy state are no longer
filtered by the pipeline
- Errcheck was added to the build script, and the project was given a once-over
to clean up existing errcheck lint.
- Creating a silenced entry via sensuctl no longer requires an expiry value

### Fixed
- Entities can now be silenced using their entity subscription
- Fixed a bug in the agent where it was ignoring keepalive interval and timeout
settings on start
- Keepalives now alert when entities go away!
- Fixed a bug in package dynamic that could lead to an error in json.Marshal
in certain cases.
- Fixed an issue in keepalived to handle cases of nil entities in keepalive
messages

## [2.0.0-alpha.9] - 2017-12-5
### Added
- Proxy entities are now dynamically created through the "Source" attribute of a
check configuration
- Flag to sensuctl configure allowing it to be configured non-interactively
(usage: --non-interactive or -n)
- New function SetField in package dynamic, for setting fields on types
supporting extended attributes.
- Automatically append entity:entityID subscription for agent entities
- Add silenced command to sensuctl for silencing checks and subscriptions.
- Add healthz endpoint to agent api for checking agent liveness.
- Add ability to pass JSON event data to check command STDIN.
- Add POST /events endpoint to manually create, update, and resolve events.
- Add "event resolve" command to sensuctl to manually resolve events.
- Add the time.InWindow & time.InWindows functions to support time windows, used
in filters and check subdue

### Fixed
- Fixed a bug in how silenced entries were deleted. Only one silenced entry will
be deleted at a time, regardless of wildcard presence for subscription or check.

## [2.0.0-alpha.8] - 2017-11-28
### Added
- New "event delete" subcommand in sensuctl
- The "Store" interface is now properly documented
- The incoming request body size is now limited to 512 KB
- Silenced entries in the store now have a TTL so they automatically expire
- Initial support for custom attributes in various Sensu objects
- Add "Error" type for capturing pipeline errors
- Add registration events for new agents
- Add a migration tool for the store directly within sensu-backend

### Changed
- Refactoring of the sensu-backend API
- Modified the description for the API URL when configuring sensuctl
- A docker image with the master tag is built for every commit on master branch
- The "latest" docker tag is only pushed once a new release is created

### Fixed
- Fix the "asset update" subcommand in sensuctl
- Fix Go linting in build script
- Fix querying across organizations and environments with sensuctl
- Set a standard redirect policy to sensuctl HTTP client

### Removed
- Removed extraneous GetEnv & GetOrg getter methods<|MERGE_RESOLUTION|>--- conflicted
+++ resolved
@@ -11,6 +11,8 @@
 - Added the secrets provider interface and secrets provider manager to be used
 by commerical secrets providers. Implemented for checks, mutators, and handlers.
 - Added the `secrets` field to checks, mutators, and handlers.
+- Added `flapping` field to check history, along with `is_flapping_start` and
+  `is_flapping_end` event properties for use by filters.
 
 ### Fixed
 - Fixed a memory leak in the entity cache.
@@ -20,6 +22,8 @@
 chart.
 - Fixed a bug where `sensuctl entity delete` was not returning an error
 when attempting to delete a non-existent entity.
+- Fixed bug where flapping would incorrectly end when `total_state_change` was below
+  `high_flap_threshold` instead of below `low_flap_threshold`.
 
 ## [5.16.1] - 2019-12-18
 
@@ -92,11 +96,7 @@
 - Added the `APIKey` resource and HTTP API support for POST, GET, and DELETE.
 - Added sensuctl commands to manage the `APIKey` resource.
 - Added support for api keys to be used in api authentication.
-<<<<<<< HEAD
 - Added support for sensu-backend service environment variables
-- Added `flapping` field to check history, along with `is_flapping_start` and
-  `is_flapping_end` event properties for use by filters.
-=======
 - Added support for sensu-backend service environment variables.
 - Added support for timezones in check cron strings.
 - Added support for extending sensuctl support with commands.
@@ -109,7 +109,6 @@
 the exception of users.
 
 ## [5.14.2] - 2019-11-04
->>>>>>> 26ccbe28
 
 ### Changed
 - Upgraded etcd to 3.3.17
@@ -127,13 +126,8 @@
 - Sensu now uses far fewer leases for keepalives and check TTLs, resulting in a
 stability improvement for most deployments.
 - Fixed a minor UX issue in interactive filter commands in sensuctl.
-<<<<<<< HEAD
-- Fixed bug where flapping would incorrectly end when `total_state_change` was below
-  `high_flap_threshold` instead of below `low_flap_threshold`.
-=======
 - Silences now successfully apply to proxy entities where the check doesn't contain
   the same subscriptions as the entity (#3356)
->>>>>>> 26ccbe28
 
 ## [5.14.1] - 2019-10-16
 

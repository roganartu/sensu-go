package e2e

import (
	"encoding/json"
	"strconv"
	"strings"
	"testing"
	"time"

	"github.com/sensu/sensu-go/types"
	"github.com/stretchr/testify/assert"
	"github.com/stretchr/testify/require"
)

// Test asset creation -> check creation with runtime_dependency
func TestAssetStore(t *testing.T) {
	t.Parallel()

	// Start the backend
	backend, cleanup := newBackend(t)
	defer cleanup()

	// Initializes sensuctl
	sensuctl, cleanup := newSensuCtl(backend.HTTPURL, "default", "default", "admin", "P@ssw0rd!")
	defer cleanup()

	// Start the agent
	agentConfig := agentConfig{
		ID:          "TestAssetStore",
		BackendURLs: []string{backend.WSURL},
	}
<<<<<<< HEAD
	agent, cleanup := newAgent(agentConfig, sensuctl, t)
=======
	defer func() {
		require.NoError(t, ap.Kill())
	}()

	// Give it a second to make sure we've sent a keepalive.
	time.Sleep(5 * time.Second)

	// Initializes sensuctl
	sensuctl, cleanup := newSensuCtl(backendHTTPURL, "default", "default", "admin", "P@ssw0rd!")
>>>>>>> 02003161
	defer cleanup()

	// Create an asset
	asset := &types.Asset{
		Name:         "asset1",
		Organization: "default",
		URL:          "http:foo.com",
		Sha512:       "12345678",
	}
	output, err := sensuctl.run("asset", "create", asset.Name,
		"--organization", asset.Organization,
		"--url", asset.URL,
		"--sha512", asset.Sha512,
	)
	assert.NoError(t, err, string(output))

	// Create a check
	check := &types.CheckConfig{
		Name:          "test",
		Command:       "echo output && exit 1",
		Interval:      1,
		Subscriptions: []string{"test"},
		Handlers:      []string{"test"},
		Environment:   "default",
		Organization:  "default",
		RuntimeAssets: []string{"asset"},
	}
	output, err = sensuctl.run("check", "create", check.Name,
		"--command", check.Command,
		"--interval", strconv.FormatUint(uint64(check.Interval), 10),
		"--subscriptions", strings.Join(check.Subscriptions, ","),
		"--handlers", strings.Join(check.Handlers, ","),
		"--organization", check.Organization,
		"--environment", check.Environment,
		"--runtime-assets", strings.Join(check.RuntimeAssets, ","),
		"--publish",
	)
	assert.NoError(t, err, string(output))

	time.Sleep(10 * time.Second)

	// There should be a stored event
	output, err = sensuctl.run("event", "info", agent.ID, check.Name)
	assert.NoError(t, err, string(output))

	event := types.Event{}
	require.NoError(t, json.Unmarshal(output, &event))
	assert.NotNil(t, event)
	assert.NotNil(t, event.Check)
	assert.NotNil(t, event.Entity)
	assert.Equal(t, "TestAssetStore", event.Entity.ID)
	assert.Equal(t, "test", event.Check.Config.Name)
	assert.Equal(t, "asset", strings.Join(event.Check.Config.RuntimeAssets, ","))
}<|MERGE_RESOLUTION|>--- conflicted
+++ resolved
@@ -29,19 +29,7 @@
 		ID:          "TestAssetStore",
 		BackendURLs: []string{backend.WSURL},
 	}
-<<<<<<< HEAD
 	agent, cleanup := newAgent(agentConfig, sensuctl, t)
-=======
-	defer func() {
-		require.NoError(t, ap.Kill())
-	}()
-
-	// Give it a second to make sure we've sent a keepalive.
-	time.Sleep(5 * time.Second)
-
-	// Initializes sensuctl
-	sensuctl, cleanup := newSensuCtl(backendHTTPURL, "default", "default", "admin", "P@ssw0rd!")
->>>>>>> 02003161
 	defer cleanup()
 
 	// Create an asset

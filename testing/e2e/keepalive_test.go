package e2e

import (
<<<<<<< HEAD
=======
	"bytes"
>>>>>>> fe70ff21
	"encoding/json"
	"fmt"
	"log"
	"net/http"
	"path/filepath"
	"testing"
	"time"

	"github.com/sensu/sensu-go/testing/testutil"
	"github.com/sensu/sensu-go/types"
	"github.com/stretchr/testify/assert"
)

// TODO(greg): Yeah, this is really just one enormous test for all e2e stuff.
// I'd love to see this organized better.
func TestAgentKeepalives(t *testing.T) {
	// Start the backend
	bep, cleanup := newBackendProcess()
	defer cleanup()

	err := bep.Start()
	if err != nil {
		log.Panic(err)
	}

	backendWSURL := fmt.Sprintf("ws://127.0.0.1:%d/", bep.AgentPort)
	backendHTTPURL := fmt.Sprintf("http://127.0.0.1:%d", bep.APIPort)

	// Make sure the backend is available
	backendIsOnline := waitForBackend(backendHTTPURL)
	assert.True(t, backendIsOnline)

	// Configure the agent
	ap := &agentProcess{
		// testing the StringSlice for backend-url and the backend selector.
		BackendURLs: []string{backendWSURL, backendWSURL},
		AgentID:     "TestKeepalives",
	}

	err = ap.Start()
	assert.NoError(t, err)

	defer func() {
		bep.Kill()
		ap.Kill()
	}()

	// Give it a second to make sure we've sent a keepalive.
	time.Sleep(5 * time.Second)

	// Initializes sensuctl
	sensuctl, cleanup := newSensuCtl(backendHTTPURL, "default", "default", "admin", "P@ssw0rd!")
	defer cleanup()

	// Retrieve the entitites
	output, err := sensuctl.run("entity", "list")
	assert.NoError(t, err)

	entities := []types.Entity{}
	json.Unmarshal(output, &entities)

	assert.Equal(t, 1, len(entities))
	assert.Equal(t, "TestKeepalives", entities[0].ID)
	assert.Equal(t, "agent", entities[0].Class)
	assert.NotEmpty(t, entities[0].System.Hostname)
	assert.NotZero(t, entities[0].LastSeen)

	falsePath := testutil.CommandPath(filepath.Join(binDir, "false"))
	falseAbsPath, err := filepath.Abs(falsePath)
	assert.NoError(t, err)
	assert.NotEmpty(t, falseAbsPath)

	// Create a standard check
	checkName := "test_check"
	_, err = sensuctl.run("check", "create", checkName,
		"--command", falseAbsPath,
		"--interval", "1",
		"--subscriptions", "test",
	)
	assert.NoError(t, err)

	// Make sure the check has been properly created
	output, err = sensuctl.run("check", "info", checkName)
	assert.NoError(t, err)

	result := types.CheckConfig{}
	json.Unmarshal(output, &result)
	assert.Equal(t, result.Name, checkName)

	time.Sleep(30 * time.Second)

	// At this point, we should have 21 failing status codes for testcheck2
	output, err = sensuctl.run("event", "info", ap.AgentID, checkName)
	assert.NoError(t, err)

	event := types.Event{}
	json.Unmarshal(output, &event)
	assert.NotNil(t, event)
	assert.NotNil(t, event.Check)
	assert.NotNil(t, event.Entity)
	assert.Equal(t, "TestKeepalives", event.Entity.ID)
	assert.Equal(t, checkName, event.Check.Config.Name)
	// TODO(greg): ensure results are as expected.

	// Test the agent HTTP API
	event = types.FixtureEvent(ap.AgentID, "proxy-check")
	encoded, _ := json.Marshal(event)
	url := fmt.Sprintf("http://127.0.0.1:%d/events", ap.APIPort)
	req, _ := http.NewRequest(http.MethodPost, url, bytes.NewBuffer(encoded))

	client := &http.Client{}
	res, err := client.Do(req)
	assert.NoError(t, err)
	defer res.Body.Close()

	// Give it a second to receive the new event
	time.Sleep(5 * time.Second)

	// Make sure the new event has been received
	result, err := sensuClient.FetchEvent(ap.AgentID, "proxy-check")
	assert.NoError(t, err)
	assert.NotNil(t, result)
}<|MERGE_RESOLUTION|>--- conflicted
+++ resolved
@@ -1,10 +1,7 @@
 package e2e
 
 import (
-<<<<<<< HEAD
-=======
 	"bytes"
->>>>>>> fe70ff21
 	"encoding/json"
 	"fmt"
 	"log"
@@ -110,8 +107,8 @@
 	// TODO(greg): ensure results are as expected.
 
 	// Test the agent HTTP API
-	event = types.FixtureEvent(ap.AgentID, "proxy-check")
-	encoded, _ := json.Marshal(event)
+	newEvent := types.FixtureEvent(ap.AgentID, "proxy-check")
+	encoded, _ := json.Marshal(newEvent)
 	url := fmt.Sprintf("http://127.0.0.1:%d/events", ap.APIPort)
 	req, _ := http.NewRequest(http.MethodPost, url, bytes.NewBuffer(encoded))
 
@@ -124,7 +121,7 @@
 	time.Sleep(5 * time.Second)
 
 	// Make sure the new event has been received
-	result, err := sensuClient.FetchEvent(ap.AgentID, "proxy-check")
-	assert.NoError(t, err)
-	assert.NotNil(t, result)
+	output, err = sensuctl.run("event", "info", ap.AgentID, "proxy-check")
+	assert.NoError(t, err, string(output))
+	assert.NotNil(t, output)
 }
--- conflicted
+++ resolved
@@ -155,11 +155,8 @@
 		Organization:  "default",
 		Publish:       true,
 		Cron:          "",
-<<<<<<< HEAD
 		Ttl:           0,
-=======
 		Timeout:       timeout,
->>>>>>> fb035809
 	}
 }
 

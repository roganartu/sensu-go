--- conflicted
+++ resolved
@@ -30,10 +30,7 @@
 
   // Organization indicates to which org a filter belongs to
   string organization = 5;
-<<<<<<< HEAD
-=======
 
   // When indicates a TimeWindowWhen that a filter uses to filter by days & times
   TimeWindowWhen when = 6;
->>>>>>> 6d2cbd32
 }